--- conflicted
+++ resolved
@@ -13,17 +13,10 @@
   "author": "Medplum <hello@medplum.com>",
   "license": "Apache-2.0",
   "devDependencies": {
-<<<<<<< HEAD
-    "@medplum/cli": "0.9.35",
-    "@medplum/core": "0.9.35",
-    "@medplum/fhirtypes": "0.9.35",
-    "@medplum/mock": "0.9.35",
-=======
     "@medplum/cli": "0.9.38",
     "@medplum/core": "0.9.38",
     "@medplum/fhirtypes": "0.9.38",
     "@medplum/mock": "0.9.38",
->>>>>>> 0c8d45e6
     "@types/node": "18.7.6",
     "@vitest/ui": "0.22.0",
     "c8": "7.12.0",
