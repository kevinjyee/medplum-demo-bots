{
  "type": "module",
  "name": "medplum-demo-bots",
  "version": "1.0.0",
  "description": "Medplum Demo Bots",
  "scripts": {
    "build": "tsc",
    "test": "vitest run",
    "test:ui": "vitest --ui",
    "test:coverage": "vitest run --coverage",
    "prettier": "prettier --write .",
    "deploy:hello-world": "medplum deploy-bot dist/hello-world.js e54fa800-02ab-41be-8d48-8c027dd85f0c"
  },
  "author": "Medplum <hello@medplum.com>",
  "license": "Apache-2.0",
  "devDependencies": {
<<<<<<< HEAD
    "@medplum/cli": "0.9.22",
    "@medplum/core": "0.9.22",
    "@medplum/fhirtypes": "0.9.22",
    "@medplum/mock": "0.9.22",
=======
    "@medplum/cli": "0.9.19",
    "@medplum/core": "0.9.19",
    "@medplum/fhirtypes": "0.9.19",
    "@medplum/mock": "0.9.19",
>>>>>>> 152a0739
    "@types/node": "17.0.33",
    "c8": "7.11.2",
    "eslint": "8.15.0",
    "eslint-config-prettier": "8.5.0",
    "eslint-plugin-prettier": "4.0.0",
    "node-fetch": "3.2.4",
    "prettier": "2.6.2",
    "typescript": "4.6.4",
    "vitest": "0.12.6",
    "@vitest/ui": "0.17.0"
  },
  "eslintConfig": {
    "parser": "@typescript-eslint/parser",
    "plugins": [
      "@typescript-eslint"
    ],
    "extends": [
      "eslint:recommended",
      "plugin:@typescript-eslint/recommended",
      "plugin:prettier/recommended"
    ]
  },
  "prettier": {
    "printWidth": 120,
    "singleQuote": true
  }
}<|MERGE_RESOLUTION|>--- conflicted
+++ resolved
@@ -14,17 +14,10 @@
   "author": "Medplum <hello@medplum.com>",
   "license": "Apache-2.0",
   "devDependencies": {
-<<<<<<< HEAD
     "@medplum/cli": "0.9.22",
     "@medplum/core": "0.9.22",
     "@medplum/fhirtypes": "0.9.22",
     "@medplum/mock": "0.9.22",
-=======
-    "@medplum/cli": "0.9.19",
-    "@medplum/core": "0.9.19",
-    "@medplum/fhirtypes": "0.9.19",
-    "@medplum/mock": "0.9.19",
->>>>>>> 152a0739
     "@types/node": "17.0.33",
     "c8": "7.11.2",
     "eslint": "8.15.0",
